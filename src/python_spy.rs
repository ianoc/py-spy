--- conflicted
+++ resolved
@@ -55,7 +55,6 @@
         #[cfg(target_os = "freebsd")]
         let _lock = process.lock();
 
-<<<<<<< HEAD
         let (
             version,
             interpreter_address,
@@ -72,7 +71,8 @@
                 info!("Found interpreter at 0x{:016x}", interpreter_address);
 
                 // lets us figure out which thread has the GIL
-                let threadstate_address = get_threadstate_address(&python_info, &version, config)?;
+                let threadstate_address =
+            get_threadstate_address(interpreter_address, &python_info, &version, config)?;
 
                 let version_string = format!("python{}.{}", version.major, version.minor);
 
@@ -115,19 +115,6 @@
         };
 
         #[cfg(unwind)]
-=======
-        let version = get_python_version(&python_info, &process)?;
-        info!("python version {} detected", version);
-
-        let interpreter_address = get_interpreter_address(&python_info, &process, &version)?;
-        info!("Found interpreter at 0x{:016x}", interpreter_address);
-
-        // lets us figure out which thread has the GIL
-        let threadstate_address =
-            get_threadstate_address(interpreter_address, &python_info, &version, config)?;
-
-        #[cfg(feature = "unwind")]
->>>>>>> 1fa3a6de
         let native = if config.native {
             Some(NativeStack::new(pid, python_binary, libpython_binary)?)
         } else {
@@ -230,23 +217,21 @@
                 ..
             } => self._get_stack_traces::<v3_11_0::_is>(),
             Version {
-<<<<<<< HEAD
+                major: 3,
+                minor: 12,
+                ..
+            } => self._get_stack_traces::<v3_12_0::_is>(),
+            Version {
+                major: 3,
+                minor: 13,
+                ..
+            } => self._get_stack_traces::<v3_13_0::_is>(),
+            Version {
                 major: 1,
                 minor: 3,
                 patch: 37,
                 ..
             } => Ok(vec![]),
-=======
-                major: 3,
-                minor: 12,
-                ..
-            } => self._get_stack_traces::<v3_12_0::_is>(),
-            Version {
-                major: 3,
-                minor: 13,
-                ..
-            } => self._get_stack_traces::<v3_13_0::_is>(),
->>>>>>> 1fa3a6de
             _ => Err(format_err!(
                 "Unsupported version of Python: {}",
                 self.version
